--- conflicted
+++ resolved
@@ -12,13 +12,9 @@
 
 export TBLogger, reset!, set_step!, increment_step!
 export log_histogram, log_value, log_vector, log_text, log_image, log_images,
-<<<<<<< HEAD
        log_audio, log_audios, log_graph, log_embeddings, log_custom_scalar
-=======
-       log_audio, log_audios, log_graph, log_embeddings
 export map_summaries
 
->>>>>>> 9fbd7e0c
 export ImageFormat, L, CL, LC, LN, NL, NCL, NLC, CLN, LCN, HW, WH, HWC, WHC,
        CHW, CWH,HWN, WHN, NHW, NWH, HWCN, WHCN, CHWN, CWHN, NHWC, NWHC, NCHW, NCWH
 
