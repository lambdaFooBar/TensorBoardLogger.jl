# TensorBoardLogger.jl

*Log data to TensorBoard from Julia*

[TensorBoard](https://www.tensorflow.org/guide/summaries_and_tensorboard) is an
interactive dashboard that can be used to visualize data generated from your programs.
**TensorBoardLogger** is a [Julia](https://julialang.org) package that allows
you to log data to TensorBoard through the standard Julia Logging system.

## Installation

To install this Julia package run the following command in the julia REPL:
```
] add TensorBoardLogger
```

!!! note
    If you need to log audio files, you must also install `WAV`.
    If you need to log Images, you must also install `ImageMagick`
    (on MacOS, you will also need `QuartzImageIO`).
    You only need to install those dependencies, and you will never need to load them.
    ```
    ] add ImageMagick
    ```
!!! note
    *TensorBoardLogger* only contains code to serialize data to TensorBoard.
    To run the TensorBoard interface, you should install it and run it.
    The easiest way to install it is to [install TensorFlow](https://www.tensorflow.org/install).
    Instructions for running TensorBoard can be found [on the GitHub page](https://github.com/tensorflow/tensorboard).



## Basic Usage
```@meta
CurrentModule = TensorBoardLogger
```

The fundamental type defined in this package is a `TBLogger`, which behaves like
other standard loggers in Julia such as `ConsoleLogger` or `TextLogger`. You can
create one by passing it the path to the folder where you want to store the data.
You can also pass an optional second argument to specify the behaviour in case
there given path exists.

Once you have created a `TBLogger`, you can use it as you would use any other
logger in Julia:
- You can set it to be your global logger with the function [`global_logger`](https://docs.julialang.org/en/v1/stdlib/Logging/index.html#Base.CoreLogging.global_logger)
- You can set it to be the current logger in a scope with the function [`with_logger`](https://docs.julialang.org/en/v1/stdlib/Logging/index.html#Base.CoreLogging.with_logger)
- You can combine it with other Loggers using [LoggingExtras.jl](https://github.com/oxinabox/LoggingExtras.jl), so that messages are logged to TensorBoard and to other backends at the same time.

Every `TBLogger` has an internal counter to store the current `step`, which is initially set to `1`. All the data logged with the same `@log` call will be logged with the same step, and then
it will increment the internal counter by 1.

If you want to increase the counter by a different amount, or prevent it from increasing, you can log the additional message
`log_step_increment=N`. The default behaviour corresponds to `N=1`. If you set `N=0` the internal counter will not be modified.
The defaul behaviour for logger `lg` can be changed executing `set_step_increment!(lg, N)`.

See the example below:
```julia
using TensorBoardLogger, Logging, Random

lg=TBLogger("tensorboard_logs/run", min_level=Logging.Info)

struct sample_struct first_field; other_field; end

with_logger(lg) do
    for i=1:100
        x0          = 0.5+i/30; s0 = 0.5/(i/20);
        edges       = collect(-5:0.1:5)
        centers     = collect(edges[1:end-1] .+0.05)
        histvals    = [exp(-((c-x0)/s0)^2) for c=centers]
        data_tuple  = (edges, histvals)
        data_struct = sample_struct(i^2, i^1.5-0.3*i)


        @info "test" i=i j=i^2 dd=rand(10).+0.1*i hh=data_tuple
        @info "test_2" i=i j=2^i hh=data_tuple log_step_increment=0
        @info "" my_weird_struct=data_struct   log_step_increment=0
        @debug "debug_msg" this_wont_show_up=i
    end
end
```

## Backends

*TensorBoardLogger* supports five backends:
    - Scalars
    - Distributions
    - Images
    - Audio
    - Text/Markdown

When you log data to tensorboard, it is processed to convert it to the format
used by TensorBoard.
In particular, fields in structures are logged individually and complex
numbers/arrays are split into their real and imaginary parts. Depending on its type, an
object is serialized to the relevant backend, with the text backend being the
default fallback.

For more detailed informations on how data is dispatched to a certain backend, and
how to specify a desired backend refer to [Specifying a backend](@ref).

If you want to define a new default behaviour for a custom type refer to section
[Extending TensorBoardLogger](@ref).

## Deserialization

If you want to read back the data stored in TensorBoard/.proto files, have a look
at [Reading back TensorBoard data](@ref)

## Third-party packages
We also support logging custom types from a the following third-party libraries:
 - [Plots.jl](https://github.com/JuliaPlots/Plots.jl): the `Plots.Plot` type will be rendered to PNG at the resolution specified by the object and logged as an image
 - [PyPlot.jl](https://github.com/JuliaPy/PyPlot.jl): the `PyPlot.Figure` type will be rendered to PNG at the resolution specified by the object and logged as an image
<<<<<<< HEAD
 - [Gadfly.jl](https://github.com/GiovineItalia/Gadfly.jl): the `Gadfly.Plot` type will be rendered to PNG at the resolution specified by the object and logged as an image
=======
 - [Gadfly.jl](https://github.com/GiovineItalia/Gadfly.jl) type will be rendered to PNG at the resolution specified by the object and logged as an image. `Cairo` and `Fontconfig` packages must be imported for this functionality to work as it is required by `Gadfly`.
>>>>>>> a79d8bdc
 - [Tracker.jl](https://github.com/FluxML/Tracker.jl): the `TrackedReal` and `TrackedArray` types will be logged as vector data
 - [ValueHistories.jl](https://github.com/JuliaML/ValueHistories.jl): the `MVHistory` type is used to store the deserialized content of .proto files.

## Explicit logging

As an alternative, you can also log data to TensorBoard through its functional interface, by calling the relevant method with a tag string and the data. For information on this interface refer to [Explicit interface](@ref).

## Hyperparameter tuning

Many experiments rely on hyperparameters, which can be difficult to tune. Tensorboard allows you to visualise the effect of your hyperparameters on your metrics, giving you an intuition for the correct hyperparameters for your task. For information on this API, see the [Hyperparameter logging](@ref) manual page.
<|MERGE_RESOLUTION|>--- conflicted
+++ resolved
@@ -111,11 +111,7 @@
 We also support logging custom types from a the following third-party libraries:
  - [Plots.jl](https://github.com/JuliaPlots/Plots.jl): the `Plots.Plot` type will be rendered to PNG at the resolution specified by the object and logged as an image
  - [PyPlot.jl](https://github.com/JuliaPy/PyPlot.jl): the `PyPlot.Figure` type will be rendered to PNG at the resolution specified by the object and logged as an image
-<<<<<<< HEAD
- - [Gadfly.jl](https://github.com/GiovineItalia/Gadfly.jl): the `Gadfly.Plot` type will be rendered to PNG at the resolution specified by the object and logged as an image
-=======
- - [Gadfly.jl](https://github.com/GiovineItalia/Gadfly.jl) type will be rendered to PNG at the resolution specified by the object and logged as an image. `Cairo` and `Fontconfig` packages must be imported for this functionality to work as it is required by `Gadfly`.
->>>>>>> a79d8bdc
+ - [Gadfly.jl](https://github.com/GiovineItalia/Gadfly.jl): the `Gadfly.Plot` type will be rendered to PNG at the resolution specified by the object and logged as an image. `Cairo` and `Fontconfig` packages must be imported for this functionality to work as it is required by `Gadfly`.
  - [Tracker.jl](https://github.com/FluxML/Tracker.jl): the `TrackedReal` and `TrackedArray` types will be logged as vector data
  - [ValueHistories.jl](https://github.com/JuliaML/ValueHistories.jl): the `MVHistory` type is used to store the deserialized content of .proto files.
 
